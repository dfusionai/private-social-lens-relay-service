--- conflicted
+++ resolved
@@ -1,119 +1,3 @@
-<<<<<<< HEAD
-# Vana Relay Service
-
-A NestJS-based relay service for Vana blockchain operations, user authentication, and social features.
-
-## Prerequisites
-
-- **Node.js**: >=16.0.0 
-- **NPM**: >=8.0.0
-- **Docker**: >=20.0.0
-- **Docker Compose**: >=2.0.0
-- **PostgreSQL**: 17.4+ (if running without Docker)
-
-## Quick Start
-
-### 1. Clone the repository
-```bash
-git clone <repository-url>
-cd vana-relay-service
-```
-
-### 2. Environment Configuration
-```bash
-# Copy environment template
-cp env-example-relational .env
-
-# Edit the .env file with your configuration
-# Important: Update the following variables:
-# - API_KEY_SECRET (required for API key signing)
-# - BLOCKCHAIN_PROVIDER (your Infura/Alchemy endpoint)
-# - WALLET_PRIVATE_KEY (your wallet private key)
-# - WALLET_ENCRYPTION_KEY (for wallet encryption)
-# - CONTRACT_* addresses (smart contract addresses)
-```
-
-## Development Setup
-
-### Option 1: Local Development
-
-#### Install dependencies
-```bash
-npm ci
-```
-
-#### Setup PostgreSQL Database
-```bash
-# Option A: Using Docker for database only
-docker run --name postgres-vana \
-  -e POSTGRES_USER=root \
-  -e POSTGRES_PASSWORD=secret \
-  -e POSTGRES_DB=api \
-  -p 5432:5432 \
-  -d postgres:17.4-alpine
-
-# Option B: Install PostgreSQL locally
-# Follow PostgreSQL installation guide for your OS
-```
-
-#### Run database migrations
-```bash
-npm run migration:run
-```
-
-#### Seed the database
-```bash
-npm run seed:run:relational
-```
-
-#### Start development server
-```bash
-# Regular development mode
-npm run start:dev
-
-# Development with SWC (faster compilation)
-npm run start:swc
-
-# Debug mode
-npm run start:debug
-```
-
-The service will be available at:
-- **API**: http://localhost:3000
-- **Swagger Documentation**: http://localhost:3000/docs
-
-### Option 2: Docker Development
-
-#### Start all services
-```bash
-# Make sure .env file exists
-cp env-example-relational .env
-
-# Start services in detached mode
-docker-compose up -d
-
-# Or start with logs
-docker-compose up
-```
-
-#### View logs
-```bash
-# All services
-docker-compose logs -f
-
-# Specific service
-docker-compose logs -f api
-docker-compose logs -f postgres
-```
-
-#### Stop services
-```bash
-docker-compose down
-
-# Remove volumes (delete database data)
-docker-compose down -v
-```
-=======
 # private-social-lens-relay-service
 
 # Vana Relay Service
@@ -263,60 +147,11 @@
     ```
 
 ---
->>>>>>> dc521fa7
 
 ## Production Deployment
 
 ### Using Docker Compose
 
-<<<<<<< HEAD
-#### 1. Prepare environment
-```bash
-# Copy and configure production environment
-cp env-example-relational .env.production
-
-# Edit .env.production with production values
-# Important production configurations:
-# - NODE_ENV=production
-# - Strong passwords and secrets
-# - Proper database configuration
-# - SSL/TLS settings
-# - Real blockchain provider URLs
-```
-
-#### 2. Deploy
-```bash
-# Build and start production services
-docker-compose --env-file .env.production up -d --build
-```
-
-### Using Individual Docker Commands
-
-#### Build the image
-```bash
-docker build -t vana-relay-service .
-```
-
-#### Run with external database
-```bash
-docker run -d \
-  --name vana-relay-api \
-  --env-file .env.production \
-  -p 3000:3000 \
-  vana-relay-service
-```
-
-### Health Checks
-
-Check if services are running:
-```bash
-# API health
-curl http://localhost:3000/api
-
-# Database connection
-docker-compose exec api npm run migration:run --dry-run
-```
-=======
 1.  **Prepare environment:**
 
     ```bash
@@ -380,19 +215,11 @@
     ```
 
 ---
->>>>>>> dc521fa7
 
 ## Available Services
 
 When using Docker Compose, the following services will be available:
 
-<<<<<<< HEAD
-- **API Service**: http://localhost:3000
-- **Swagger Documentation**: http://localhost:3000/docs  
-- **PostgreSQL Database**: localhost:5432
-- **Adminer (Database GUI)**: http://localhost:8080
-- **MailDev (Email testing)**: http://localhost:1080
-=======
 * **API Service**: `http://localhost:3000`
 * **Swagger Documentation**: `http://localhost:3000/docs`
 * **PostgreSQL Database**: `localhost:5432`
@@ -400,54 +227,32 @@
 * **MailDev (Email testing)**: `http://localhost:1080`
 
 ---
->>>>>>> dc521fa7
 
 ## Testing
 
 ### Unit Tests
-<<<<<<< HEAD
-```bash
-# Run tests
-npm run test
-
-# Watch mode
-npm run test:watch
-
-# Coverage
-npm run test:cov
-```
+
+* **Run tests:**
+
+    ```bash
+    npm run test
+    ```
+
+* **Watch mode:**
+
+    ```bash
+    npm run test:watch
+    ```
+
+* **Coverage:**
+
+    ```bash
+    npm run test:cov
+    ```
+
+---
 
 ### End-to-End Tests
-```bash
-# Local E2E tests
-npm run test:e2e
-
-# Docker E2E tests
-npm run test:e2e:relational:docker
-```
-=======
-
-* **Run tests:**
-
-    ```bash
-    npm run test
-    ```
-
-* **Watch mode:**
-
-    ```bash
-    npm run test:watch
-    ```
-
-* **Coverage:**
-
-    ```bash
-    npm run test:cov
-    ```
-
----
-
-### End-to-End Tests
 
 * **Local E2E tests:**
 
@@ -462,54 +267,32 @@
     ```
 
 ---
->>>>>>> dc521fa7
 
 ## Database Management
 
 ### Migrations
-<<<<<<< HEAD
-```bash
-# Generate migration
-npm run migration:generate -- src/database/migrations/MigrationName
-
-# Run migrations
-npm run migration:run
-
-# Revert last migration
-npm run migration:revert
-```
+
+* **Generate migration:**
+
+    ```bash
+    npm run migration:generate -- src/database/migrations/MigrationName
+    ```
+
+* **Run migrations:**
+
+    ```bash
+    npm run migration:run
+    ```
+
+* **Revert last migration:**
+
+    ```bash
+    npm run migration:revert
+    ```
+
+---
 
 ### Seeds
-```bash
-# Run seeds
-npm run seed:run:relational
-
-# Create new seed
-npm run seed:create:relational
-```
-=======
-
-* **Generate migration:**
-
-    ```bash
-    npm run migration:generate -- src/database/migrations/MigrationName
-    ```
-
-* **Run migrations:**
-
-    ```bash
-    npm run migration:run
-    ```
-
-* **Revert last migration:**
-
-    ```bash
-    npm run migration:revert
-    ```
-
----
-
-### Seeds
 
 * **Run seeds:**
 
@@ -524,50 +307,11 @@
     ```
 
 ---
->>>>>>> dc521fa7
 
 ## Troubleshooting
 
 ### Common Issues
 
-<<<<<<< HEAD
-#### Port already in use
-```bash
-# Find process using port 3000
-lsof -i :3000
-
-# Kill process
-kill -9 <PID>
-```
-
-#### Database connection issues
-```bash
-# Check if PostgreSQL is running
-docker-compose ps postgres
-
-# Restart database
-docker-compose restart postgres
-
-# Check database logs
-docker-compose logs postgres
-```
-
-#### Permission issues
-```bash
-# Fix file permissions
-chmod +x wait-for-it.sh
-chmod +x startup.relational.dev.sh
-```
-
-#### Environment variables not loaded
-```bash
-# Verify .env file exists
-ls -la .env*
-
-# Check environment variables in container
-docker-compose exec api env | grep DATABASE
-```
-=======
 * **Port already in use:**
 
     ```bash
@@ -610,32 +354,11 @@
     ```
 
 ---
->>>>>>> dc521fa7
 
 ## Security Considerations
 
 ### For Production:
 
-<<<<<<< HEAD
-1. **Strong Secrets**: Use strong, unique values for all `*_SECRET` variables
-2. **Database Security**: Use strong database passwords and restrict access
-3. **Environment Variables**: Never commit `.env` files to version control
-4. **SSL/TLS**: Configure HTTPS in production
-5. **Network Security**: Use proper firewall rules
-6. **Wallet Security**: Secure private key management
-
-## Contributing
-
-1. Fork the repository
-2. Create your feature branch
-3. Commit your changes
-4. Push to the branch  
-5. Create a Pull Request
-
-## License
-
-This project is licensed under the MIT License - see the [LICENSE](LICENSE) file for details.
-=======
 * **Strong Secrets**: Use strong, unique values for all `*_SECRET` variables.
 * **Database Security**: Use strong database passwords and restrict access.
 * **Environment Variables**: **Never commit `.env` files to version control.**
@@ -653,5 +376,4 @@
 2.  Create your feature branch.
 3.  Commit your changes.
 4.  Push to the branch.
-5.  Create a Pull Request.
->>>>>>> dc521fa7
+5.  Create a Pull Request.